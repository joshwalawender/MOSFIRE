--- conflicted
+++ resolved
@@ -615,14 +615,6 @@
     h.iodine_start()
     # Open covers
     h.open_covers()
-<<<<<<< HEAD
-    # --> Set filename root (not done!)
-    # Set binning to 3x1
-    h.set_binning('3x1')
-    # --> Set full frame
-    # --> Confirm gain=low
-    # --> Confirm Speed = fast
-=======
     # --> Set filename root
     # Set binning to 3x1
     h.set_binning('3x1')
@@ -631,7 +623,6 @@
     assert h.get_gain() == 'low'
     # Confirm Speed = fast
     assert h.get_speed() == 'fast'
->>>>>>> d6dea473
     # m slitname=opened
     h.open_slit()
     # m fil1name=clear
